--- conflicted
+++ resolved
@@ -140,19 +140,6 @@
             return prjmanMenu
 
     @err_catcher(name=__name__)
-<<<<<<< HEAD
-    def pbBrowser_getShotMenu(self, origin, shotname):
-        prjman = self.core.getConfig(
-            "PluginEmpty", "active", configPath=self.core.prismIni
-        )
-        if prjman:
-            prjmanAct = QAction("Open in PluginEmpty", origin)
-            prjmanAct.triggered.connect(lambda: self.openprjman(shotname))
-            return prjmanAct
-
-    @err_catcher(name=__name__)
-=======
->>>>>>> 4c8d888b
     def createAsset_open(self, origin):
         prjman = self.core.getConfig(
             "PluginEmpty", "active", configPath=self.core.prismIni
